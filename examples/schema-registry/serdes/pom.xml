<?xml version="1.0" encoding="UTF-8"?>
<project xmlns="http://maven.apache.org/POM/4.0.0"
         xmlns:xsi="http://www.w3.org/2001/XMLSchema-instance"
         xsi:schemaLocation="http://maven.apache.org/POM/4.0.0 http://maven.apache.org/xsd/maven-4.0.0.xsd">
    <parent>
        <artifactId>schema-registry-examples</artifactId>
        <groupId>com.hortonworks.registries</groupId>
<<<<<<< HEAD
        <version>0.7.0</version>
=======
        <version>0.8.1</version>
>>>>>>> 7033275f
    </parent>
    <modelVersion>4.0.0</modelVersion>

    <artifactId>serdes-examples</artifactId>

    <dependencies>
        <dependency>
            <groupId>com.hortonworks.registries</groupId>
            <artifactId>schema-registry-common</artifactId>
            <version>${project.version}</version>
        </dependency>
    </dependencies>

    <build>
        <plugins>
            <plugin>
                <groupId>org.apache.maven.plugins</groupId>
                <artifactId>maven-jar-plugin</artifactId>
            </plugin>
        </plugins>
        <finalName>${project.artifactId}</finalName>
    </build>

</project><|MERGE_RESOLUTION|>--- conflicted
+++ resolved
@@ -5,11 +5,7 @@
     <parent>
         <artifactId>schema-registry-examples</artifactId>
         <groupId>com.hortonworks.registries</groupId>
-<<<<<<< HEAD
-        <version>0.7.0</version>
-=======
         <version>0.8.1</version>
->>>>>>> 7033275f
     </parent>
     <modelVersion>4.0.0</modelVersion>
 

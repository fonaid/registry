--- conflicted
+++ resolved
@@ -20,11 +20,7 @@
     <parent>
         <artifactId>registries</artifactId>
         <groupId>com.hortonworks.registries</groupId>
-<<<<<<< HEAD
-        <version>0.7.0</version>
-=======
         <version>0.8.1</version>
->>>>>>> 7033275f
         <relativePath>../pom.xml</relativePath>
     </parent>
     <artifactId>hortonworks-registries-bin</artifactId>

--- conflicted
+++ resolved
@@ -67,20 +67,12 @@
  */
 public class SchemaRegistryClient implements ISchemaRegistryClient {
     private static final Logger LOG = LoggerFactory.getLogger(SchemaRegistryClient.class);
-<<<<<<< HEAD
-    
+
     private static final String SCHEMA_REGISTRY_PATH = "/schemaregistry";
     private static final String SCHEMAS_PATH = SCHEMA_REGISTRY_PATH + "/schemas/";
     private static final String FILES_PATH = SCHEMA_REGISTRY_PATH + "/files/";
     private static final String SERIALIZERS_PATH = SCHEMA_REGISTRY_PATH + "/serializers/";
     private static final String DESERIALIZERS_PATH = SCHEMA_REGISTRY_PATH + "/deserializers/";
-=======
-    static final String SCHEMA_REGISTRY_PATH = "/schemaregistry";
-    static final String SCHEMAS_PATH = SCHEMA_REGISTRY_PATH + "/schemas/";
-    static final String FILES_PATH = SCHEMA_REGISTRY_PATH + "/files/";
-    static final String SERIALIZERS_PATH = SCHEMA_REGISTRY_PATH + "/serializers/";
-    static final String DESERIALIZERS_PATH = SCHEMA_REGISTRY_PATH + "/deserializers/";
->>>>>>> 14873d08
 
     private final Client client;
     private final WebTarget rootTarget;
@@ -305,11 +297,7 @@
         public static final long DEFAULT_CACHE_EXPIRY_INTERVAL_MILLISECS = 60 * 1000L;
         public static final String DEFAULT_LOCAL_JARS_PATH = "/tmp/schema-registry/local-jars";
 
-<<<<<<< HEAD
-        private Map<String, ?> config;
-=======
-        private final Map<String, Object> config;
->>>>>>> 14873d08
+        private final Map<String, ?> config;
 
         public Options(Map<String, ?> config) {
             this.config = config;

--- conflicted
+++ resolved
@@ -739,7 +739,6 @@
     }
 
     @Override
-<<<<<<< HEAD
     public Collection<SchemaMetadataInfo> searchSchemas(WhereClause whereClause, List<OrderBy> orderByFields) {
         SearchQuery searchQuery = SearchQuery.searchFrom(SchemaMetadataStorable.NAME_SPACE)
                 .where(whereClause)
@@ -749,7 +748,9 @@
                 .stream()
                 .map(y -> ((SchemaMetadataStorable) y).toSchemaMetadataInfo())
                 .collect(Collectors.toList());
-=======
+
+    }
+
     public AggregatedSchemaMetadataInfo getAggregatedSchemaMetadata(String schemaName) {
         SchemaMetadataInfo schemaMetadataInfo = getSchemaMetadata(schemaName);
         return buildAggregatedSchemaMetadataInfo(schemaMetadataInfo);
@@ -764,7 +765,6 @@
                                                 schemaMetadataInfo.getTimestamp(),
                                                 allVersions,
                                                 serDesInfos);
->>>>>>> 930b9e76
     }
 
     public static class Options {

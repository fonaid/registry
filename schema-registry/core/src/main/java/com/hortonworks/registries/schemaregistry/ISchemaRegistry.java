/**
 * Copyright 2016 Hortonworks.
 *
 * Licensed under the Apache License, Version 2.0 (the "License");
 * you may not use this file except in compliance with the License.
 * You may obtain a copy of the License at
 *
 * http://www.apache.org/licenses/LICENSE-2.0
 *
 * Unless required by applicable law or agreed to in writing, software
 * distributed under the License is distributed on an "AS IS" BASIS,
 * WITHOUT WARRANTIES OR CONDITIONS OF ANY KIND, either express or implied.
 * See the License for the specific language governing permissions and
 * limitations under the License.
 **/
package com.hortonworks.registries.schemaregistry;

import com.hortonworks.registries.schemaregistry.errors.IncompatibleSchemaException;
import com.hortonworks.registries.schemaregistry.errors.InvalidSchemaException;
import com.hortonworks.registries.schemaregistry.errors.SchemaNotFoundException;
import com.hortonworks.registries.schemaregistry.errors.UnsupportedSchemaTypeException;
import com.hortonworks.registries.storage.search.OrderBy;
import com.hortonworks.registries.storage.search.WhereClause;

import java.io.IOException;
import java.io.InputStream;
import java.util.Collection;
import java.util.List;
import java.util.Map;

/**
 *
 */
public interface ISchemaRegistry {

    String SCHEMA_PROVIDERS = "schemaProviders";

    void init(Map<String, Object> props);

    Collection<SchemaProviderInfo> getRegisteredSchemaProviderInfos();

    Long addSchemaMetadata(SchemaMetadata schemaMetadata) throws UnsupportedSchemaTypeException;

    Long addSchemaMetadata(SchemaMetadata schemaMetadata, boolean throwErrorIfExists) throws UnsupportedSchemaTypeException;

    Integer addSchemaVersion(SchemaMetadata schemaMetadata, String schemaText, String description) throws IncompatibleSchemaException, InvalidSchemaException, UnsupportedSchemaTypeException, SchemaNotFoundException;

    Integer addSchemaVersion(String schemaName, String schemaText, String description) throws SchemaNotFoundException, IncompatibleSchemaException, InvalidSchemaException, UnsupportedSchemaTypeException;

    SchemaMetadataInfo getSchemaMetadata(Long schemaMetadataId);

    SchemaMetadataInfo getSchemaMetadata(String schemaName);

    Integer getSchemaVersion(String schemaName, String schemaText) throws SchemaNotFoundException, InvalidSchemaException;

    List<SchemaVersionInfo> findAllVersions(String schemaName);

    SchemaVersionInfo getSchemaVersionInfo(SchemaVersionKey schemaVersionKey) throws SchemaNotFoundException;

    SchemaVersionInfo getLatestSchemaVersionInfo(String schemaName) throws SchemaNotFoundException;

    Collection<AggregatedSchemaMetadataInfo> findAggregatedSchemaMetadata(Map<String, String> filters);

    Collection<SchemaMetadataInfo> findSchemaMetadata(Map<String, String> filters);

    Collection<SchemaVersionKey> findSchemasWithFields(SchemaFieldQuery schemaFieldQuery);

    CompatibilityResult checkCompatibility(SchemaVersionKey schemaVersionKey, String schema) throws SchemaNotFoundException;

    CompatibilityResult checkCompatibility(String schemaName, String toSchema) throws SchemaNotFoundException;

    /**
     * Uploads the given input stream in the configured file storage and returns a unique identifier to access that file later.
     *
     * @param inputStream
     * @return
     */
    String uploadFile(InputStream inputStream);

    /**
     * Returns {@link InputStream} of the file with the given {@code fileId} if it exists.
     *
     * @param fileId
     * @return
     * @throws IOException when there are any IO errors or there is no file with the given identifier.
     */
    InputStream downloadFile(String fileId) throws IOException;

    /**
     * Returns uniqueid of the added Serializer/Deserializer
     *
     * @param serDesInfo
     * @return
     */
    Long addSerDesInfo(SerDesPair serDesInfo);

    SerDesInfo getSerDesInfo(Long serDesId);

    Collection<SerDesInfo> getSchemaSerializers(Long schemaMetadataId);

    /**
     * Download the jar file which contains the classes required for respective serializer/deserializer for given {@code serDesId}
     *
     * @param serDesId
     * @return
     */
    InputStream downloadJar(Long serDesId);

    void mapSerDesWithSchema(Long schemaMetadataId, Long serDesId);

<<<<<<< HEAD
    Collection<SchemaMetadataInfo> searchSchemas(WhereClause whereClause, List<OrderBy> orderByFields);
=======
    AggregatedSchemaMetadataInfo getAggregatedSchemaMetadata(String schemaName);
>>>>>>> 930b9e76
}<|MERGE_RESOLUTION|>--- conflicted
+++ resolved
@@ -108,9 +108,8 @@
 
     void mapSerDesWithSchema(Long schemaMetadataId, Long serDesId);
 
-<<<<<<< HEAD
     Collection<SchemaMetadataInfo> searchSchemas(WhereClause whereClause, List<OrderBy> orderByFields);
-=======
+
     AggregatedSchemaMetadataInfo getAggregatedSchemaMetadata(String schemaName);
->>>>>>> 930b9e76
+
 }